<!DOCTYPE html>
<html lang="en">
<head>
    <meta charset="UTF-8">
    <meta name="viewport" content="width=device-width, initial-scale=1.0">
    <title>Leaves Life</title>
    <style>
        body {
            font-family: 'Montserrat', sans-serif;
            background-color: #f0f0f0;
            margin: 0;
            padding: 0;
        }
        header {
            color: #386641;
            background-color: white;
            padding: 0 7em;
            display: flex;
            align-items: center;
            justify-content: space-between;
        }
        header img {
            height: 50px;
            margin-right: 20px;
        }
        a {
            color: white;
            text-decoration: underline;
            text-decoration-color: #a7c957;
            text-decoration-thickness: 4px;
            transition: .3s;
        }
        header a {
            color: white;
            text-decoration: none;
            background-color: #6a994e;
            padding: 10px 20px;
            border-radius: 5px;
            transition: .3s;
        }
        a:hover {
            transform: scale(1.1);
        }
        main {
            padding: 5em 7em 10em 7em;
            background: rgb(2,0,36);
            background: linear-gradient(
                135deg,
                #386641, /* Dark green */
                #4a7f42, /* Intermediate dark green */
                #6a994e, /* Medium green */
                #85b268, /* Light-medium green */
                #a7c957, /* Bright green */
                #c2d882, /* Soft yellow-green */
                #e3f4ab  /* Pale yellow */
                );
        }
        .title{
            font-size: 3em;
            opacity: .9;
            color: white;
            margin: 1em 0;
            text-shadow: 0 4px 8px rgba(0, 0, 0, 0.1);
            animation: slideInFromTop 1s ease-out;
        }
        .name{
            font-size: 2em;
        }
        .title-section {
            text-align: center;
            margin-bottom: 2em;
        }
        .content-section {
            display: flex;
            justify-content: space-between;
        }
        .presentation {
            animation: slideInFromLeft 1s ease-out;
            margin: 1em;
            background-color: rgba(255, 255, 255, 0.2);
            backdrop-filter: blur(10px);
            color: white;
            padding: 1em 2em;
            border-radius: 5px;
            width: 45%;
            box-shadow: 0 4px 8px rgba(0, 0, 0, 0.1);
        }
        .drag-drop {
            animation: slideInFromRight 1s ease-out;
            background-color: rgba(255, 255, 255, 0.2);
            margin: 1em;
            padding: 4em 7em;
            border: 2px dashed white;
            border-radius: 5px;
            text-align: center;
            cursor: pointer;
            width: 45%;
            box-shadow: 0 4px 8px rgba(0, 0, 0, 0.1);
            transition: background-color 0.3s, color 0.3s;
        }
        .drag-drop:hover {
            background-color: rgba(56, 102, 65, 0.5);
            color: white;
        }
        .hidden-input {
            display: none;
        }
    </style>
</head>
<body>
    <header>
        <div style="display: flex; align-items: center;">
            <img src="leaficon.svg" alt="Logo">
            <h1 class="name">Leaves Life</h1>
        </div>
        <a href="project.html">Project presentation</a>
    </header>
    <main>
        <section class="title-section">
            <h1 class="title">Detect Leaf Diseases</h1>
        </section>
        <div class="content-section">
            <section class="presentation">
                <h2>What is Leaves Life?</h2>
                <p>Welcome to our machine learning project. We use different supervised learning techniques in order to detect diseases in leaf pictures. <a href="project.html">Learn more about our project here.</a></p>
                <h2>How to use it?</h2>
                <p>You only have to insert a leaf image that is supported by our project, and it will detect any disease or the healthyness of the leaf!</p>
            </section>
            <section class="drag-drop" onclick="document.getElementById('fileInput').click();" ondrop="dropHandler(event);" ondragover="dragOverHandler(event);">
                <img src="upload.svg" alt="Upload Icon" style="width: 50px; height: 50px; margin-bottom: 10px;">
                <h2>Upload Your Leaf Image</h2>
                <p>Drag and drop an image here or click to select a file</p>
                <input type="file" id="fileInput" class="hidden-input" onchange="fileInputHandler(event);">
            </section>
        </div>
    </main>
    <script>
        function dragOverHandler(event) {
            event.preventDefault();
        }

        function dropHandler(event) {
            event.preventDefault();
            const files = event.dataTransfer.files;
            if (files.length > 0) {
                alert(`File ${files[0].name} uploaded successfully.`);
            }
        }

        function fileInputHandler(event) {
            const files = event.target.files;
            if (files.length > 0) {
                alert(`File ${files[0].name} uploaded successfully.`);
            }
        }
    </script>
    <footer style="background-color: #386641; color: white; text-align: center; padding: 1em 0; width: 100%; bottom: 0;">
        <p>&copy; 2024 Mathias BENOIT - Adam CHABA - Eva MAROT - Sacha PORTAL</p>
    </footer>
<<<<<<< HEAD
=======
    <h1>Welcome to the {{ title }}</h1>
    <p>This is a simple Flask template example.</p>
    <form action="/" method="post" enctype="multipart/form-data">
        <input type="file" name="file" accept="image/*">
        <input type="submit" value="Upload">
    </form>
    {% if predicted_class is not none %}
        <h2>Predicted class: {{ predicted_class }}</h2>
        <h2>Probability: {{ probability }}</h2>
    {% endif %}
>>>>>>> 01783447
</body>
</html>
<style>
    @keyframes slideInFromTop {
        from {
            transform: translateY(-100%);
            opacity: 0;
        }
        to {
            transform: translateY(0);
            opacity: .9;
        }
    }

    @keyframes slideInFromLeft {
        from {
            transform: translateX(-100%);
            opacity: 0;
        }
        to {
            transform: translateX(0);
            opacity: 1;
        }
    }

    @keyframes slideInFromRight {
        from {
            transform: translateX(100%);
            opacity: 0;
        }
        to {
            transform: translateX(0);
            opacity: 1;
        }
    }

    @keyframes fadeIn {
        from {
            opacity: 0;
        }
        to {
            opacity: 1;
        }
    }
</style>
<script>
    function showSpinner() {
        const spinner = document.createElement('div');
        spinner.classList.add('spinner');
        document.body.appendChild(spinner);
    }

    function hideSpinner() {
        const spinner = document.querySelector('.spinner');
        if (spinner) {
            spinner.remove();
        }
    }

    function fileInputHandler(event) {
        const files = event.target.files;
        if (files.length > 0) {
            showSpinner();
            setTimeout(() => {
                hideSpinner();
                window.location.href = 'detection.html';
            }, 2000);
        }
    }

    function dropHandler(event) {
        event.preventDefault();
        const files = event.dataTransfer.files;
        if (files.length > 0) {
            showSpinner();
            setTimeout(() => {
                hideSpinner();
                window.location.href = 'detection.html';
            }, 2000);
        }
    }
</script>
<style>
    .spinner {
        top: 50%;
        left: 50%;
        width: 50px;
        height: 50px;
        border: 5px solid rgba(255, 255, 255, 0.3);
        border-top: 5px solid #fff;
        border-radius: 50%;
        animation: spin 1s linear infinite;
        transform: translate(-50%, -50%);
    }

    @keyframes spin {
        0% {
            transform: rotate(0deg);
        }
        100% {
            transform: rotate(360deg);
        }
    }
</style>
<script>
    function showSpinner() {
        const dragDropSection = document.querySelector('.drag-drop');
        dragDropSection.innerHTML = '<div class="spinner"></div>';
        dragDropSection.style.display = 'flex';
        dragDropSection.style.alignItems = 'center';
        dragDropSection.style.justifyContent = 'center';
    }

    function hideSpinner() {
        const dragDropSection = document.querySelector('.drag-drop');
        dragDropSection.style.display = '';
        dragDropSection.style.alignItems = '';
        dragDropSection.style.justifyContent = '';
        dragDropSection.innerHTML = `
            <img src="upload.svg" alt="Upload Icon" style="width: 50px; height: 50px; margin-bottom: 10px;">
            <h2>Upload Your Leaf Image</h2>
            <p>Drag and drop an image here or click to select a file</p>
            <input type="file" id="fileInput" class="hidden-input" onchange="fileInputHandler(event);">
        `;
    }

    function uploadFile(file) {
        const formData = new FormData();
        formData.append('file', file);

        fetch('/', {
            method: 'POST',
            body: formData
        })
        .then(response => response.json())
        .then(data => {
            window.location.href = `detection.html?predicted_class=${data.predicted_class}&probability=${data.probability}`;
        })
        .catch(error => {
            console.error('Error:', error);
        });
    }

    function fileInputHandler(event) {
        const files = event.target.files;
        if (files.length > 0) {
            showSpinner();
            uploadFile(files[0]);
        }
    }

    function dropHandler(event) {
        event.preventDefault();
        const files = event.dataTransfer.files;
        if (files.length > 0) {
            showSpinner();
            uploadFile(files[0]);
        }
    }
</script><|MERGE_RESOLUTION|>--- conflicted
+++ resolved
@@ -157,19 +157,6 @@
     <footer style="background-color: #386641; color: white; text-align: center; padding: 1em 0; width: 100%; bottom: 0;">
         <p>&copy; 2024 Mathias BENOIT - Adam CHABA - Eva MAROT - Sacha PORTAL</p>
     </footer>
-<<<<<<< HEAD
-=======
-    <h1>Welcome to the {{ title }}</h1>
-    <p>This is a simple Flask template example.</p>
-    <form action="/" method="post" enctype="multipart/form-data">
-        <input type="file" name="file" accept="image/*">
-        <input type="submit" value="Upload">
-    </form>
-    {% if predicted_class is not none %}
-        <h2>Predicted class: {{ predicted_class }}</h2>
-        <h2>Probability: {{ probability }}</h2>
-    {% endif %}
->>>>>>> 01783447
 </body>
 </html>
 <style>
